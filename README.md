# baba-lang

<<<<<<< HEAD
WIP
=======
Yet another programming language, made in Python. Has nothing to do with the video game "Baba is You".

Right now in version `0.2.10`.

## How to use
1. Prerequisites: Python 3, Lark
2. Download the repository
3. Run `main.py` without arguments to open an interactive prompt. To run a source file, enter `main.py <file>`

## Features
- Hardcoded commands: `\print`, `\about`, `\set`, `\py_call`, `\goto`, `\py_exec`, `\call`, `\callsave`, `\sleep`, `\exit`, `\input`, `\nonlocal_set`, `\include`
- First-class function support
- Operators: `==`, `!=`, `<`, `<=`, `>`, `>=`, `+`, `-`, `*`, `/`, `%/%`, `%`, `**`, unary `+`, unary `-`, function call, subscripting
- In-place operators: `=`, `+=`, `-=`, `*=`, `/=`, `%=`, `%/%=`
- Control flow constructs: `goto`, `if`, `while`, `do..while`, C-style `for`, `break` and `continue`
- Data types: integers, floats, strings, booleans, lists, dictionaries

## To-do list
- Bitwise and logical operators
- Rest and keyword arguments
- Better Python interface
- OOP
- Exceptions
- Modules
>>>>>>> 9a327648
<|MERGE_RESOLUTION|>--- conflicted
+++ resolved
@@ -1,30 +1,26 @@
 # baba-lang
 
-<<<<<<< HEAD
-WIP
-=======
 Yet another programming language, made in Python. Has nothing to do with the video game "Baba is You".
 
-Right now in version `0.2.10`.
+Right now in version `0.3.0`.
 
 ## How to use
 1. Prerequisites: Python 3, Lark
 2. Download the repository
-3. Run `main.py` without arguments to open an interactive prompt. To run a source file, enter `main.py <file>`
+3. Run `main.py` without arguments to open an interactive prompt. To run a source file, enter `main.py <file>`. Source files are of extension `.bl`
 
 ## Features
-- Hardcoded commands: `\print`, `\about`, `\set`, `\py_call`, `\goto`, `\py_exec`, `\call`, `\callsave`, `\sleep`, `\exit`, `\input`, `\nonlocal_set`, `\include`
-- First-class function support
+- First-class functions
 - Operators: `==`, `!=`, `<`, `<=`, `>`, `>=`, `+`, `-`, `*`, `/`, `%/%`, `%`, `**`, unary `+`, unary `-`, function call, subscripting
+- Bitwise operations available as functions
 - In-place operators: `=`, `+=`, `-=`, `*=`, `/=`, `%=`, `%/%=`
-- Control flow constructs: `goto`, `if`, `while`, `do..while`, C-style `for`, `break` and `continue`
+- Control flow constructs: `if`, `while`, `do..while`, C-style `for`, `break`, `continue`, functions
 - Data types: integers, floats, strings, booleans, lists, dictionaries
+- Python interop with `py_function`
 
 ## To-do list
-- Bitwise and logical operators
+- Logical operators
 - Rest and keyword arguments
-- Better Python interface
 - OOP
 - Exceptions
-- Modules
->>>>>>> 9a327648
+- Modules