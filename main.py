--- conflicted
+++ resolved
@@ -1,493 +1,34 @@
-import sys
-import logging
-from ast_parser import ast_compile
-
-import bl_init
-import info
-
-
-<<<<<<< HEAD
-state = bl_init.state
-
-
-def interpret(src, state):
-    return ast_compile(src).interp(state)
-
-
-def main(args):    
-=======
-VERSION = '0.2.10'
-ABOUT = f'''\
-this is babalang, (C) 2024
-version {VERSION}
-'''
-
-
-pl_parser = Lark.open('grammar.lark')
-
-
-class PLCtrlException(Exception):
-    pass
-
-class PLReturn(PLCtrlException):
-    pass
-
-class PLJump(PLCtrlException):
-    pass
-
-class PLBreak(PLCtrlException):
-    pass
-
-class PLContinue(PLCtrlException):
-    pass
-
-class PLError(Exception):
-    pass
-
-
-class PLFrame:
-    def __init__(self, vars, env):
-        self.vars = vars
-        self.env = env
-
-    def var_search(self, name):
-        if name in self.vars:
-            return self.vars[name]
-        for scope in self.env:
-            if name in scope.vars:
-                return scope.vars[name]
-        else:
-            raise PLError(f'Can\'t find variable {name}!')
-
-    def var_set(self, name, value):
-        self.vars[name] = value
-        return self.vars[name]
-
-    def var_search_set(self, name, value):
-        if name in self.vars:
-            return self.var_set(name, value)
-        for scope in self.env:
-            if name in scope.vars:
-                return scope.var_set(name, value)
-        else:
-            raise PLError(f'Can\'t find variable {name}!')
-
-
-class PLFunction:
-    def __init__(self, name, form_args, body, env):
-        self.name = name
-        self.form_args = form_args
-        self.body = body
-        self.env = env
-
-    def __repr__(self):
-        return f'<baba-lang function {self.name}({", ".join(self.form_args)})>'
-
-
-def unary_operator(f):
-    def operator(self, tree):
-        a, = tree.children
-        return f(self.visit(a))
-    operator.__name__ = f.__name__
-    return operator
-
-def binary_operator(f):
-    def operator(self, tree):
-        a, b = tree.children
-        return f(self.visit(a), self.visit(b))
-    operator.__name__ = f.__name__
-    return operator
-
-def inplace_operator(f):
-    def operator(self, tree):
-        a, b = tree.children
-        new_a = f(self.visit(a), self.visit(b))
-        self._nonlocal_assign(a, new_a)
-        return new_a
-    operator.__name__ = f.__name__
-    return operator
-
-
-class PLInterpreter(Interpreter):
-    def __init__(self):
-        self.call_stack = [PLFrame({}, [])]
-
-    # ----- helpers -----
-
-    def push_frame(self, *args, **kwargs):
-        self.call_stack.append(PLFrame(*args, **kwargs))
-
-    def pop_frame(self):
-        self.call_stack.pop()
-
-    def var_search(self, *args, **kwargs):
-        return self.call_stack[-1].var_search(*args, **kwargs)
-
-    def var_set(self, *args, **kwargs):
-        return self.call_stack[-1].var_set(*args, **kwargs)
-
-    def var_search_set(self, *args, **kwargs):
-        return self.call_stack[-1].var_search_set(*args, **kwargs)
-
-    # ---- interpreter callbacks -----
-
-    def top_body(self, tree):
-        '''Top-level body in a script. Used for handling leaked control exceptions.'''
-        body, = tree.children
-        try:
-            self.visit(body)
-        except PLBreak:
-            raise PLError("'break' not in a loop")
-        except PLContinue:
-            raise PLError("'continue' not in a loop")
-        except PLReturn:
-            raise PLError("'return' not in a function")
-        except Exception as e:
-            raise e
-
-    def fn_body(self, tree):
-        '''Top-level body in a function. Used for handling leaked control exceptions.'''
-        body, = tree.children
-        try:
-            self.visit(body)
-        except PLBreak:
-            raise PLError("'break' not in a loop")
-        except PLContinue:
-            raise PLError("'continue' not in a loop")
-        except Exception as e:
-            raise e
-
-    def body(self, tree):
-        '''Collect labels and run statements sequentially'''
-        stmts = tree.children
-        labels = {}
-        for i, stmt in enumerate(stmts):
-            if stmt.data == 'label':
-                label, = stmt.children
-                labels[label] = i
-        pc = 0
-        while pc < len(stmts):
-            stmt = stmts[pc]
-            try:
-                self.visit(stmt)
-            except PLJump as jmp:
-                label, = jmp.args
-                if label in labels:
-                    pc = labels[label]
-                else:
-                    raise PLError(f'label "{label}" does not exist')
-            except Exception as e:
-                raise e
-            else:
-                pc += 1
-
-    def print_stmt(self, tree):
-        '''Prints something'''
-        value, = tree.children
-        print(self.visit(value))
-
-    def about_stmt(self, tree):
-        '''Prints the about string'''
-        print(ABOUT)
-
-    def var_stmt(self, tree):
-        '''Set a variable'''
-        varname, value = tree.children
-        self.var_set(varname.value, self.visit(value))
-
-    def nonlocal_var_stmt(self, tree):
-        '''Set a nonlocal variable'''
-        varname, value = tree.children
-        self.var_search_set(varname.value, self.visit(value))
-
-    def python_call_stmt(self, tree):
-        '''Calls a Python function with the arguments given by baba-lang'''
-        varname, func, *args = tree.children
-        func = self.visit(func)
-        args = [self.visit(a) for a in args]
-        self.var_set(varname.value, eval(func)(*args))
-
-    def goto_stmt(self, tree):
-        '''Raises an exception to jump to a label'''
-        label, = tree.children
-        raise PLJump(label)
-
-    def goto_if_stmt(self, tree):
-        '''Same as goto_stmt, but only if a condition is true'''
-        label, value = tree.children
-        if self.visit(value):
-            raise PLJump(label)
-
-    def python_exec_stmt(self, tree):
-        '''Executes Python statements'''
-        code, = tree.children
-        code = self.visit(code)
-        exec(code)
-
-    def function_stmt(self, tree):
-        '''Creates a function'''
-        name, form_args, body = tree.children
-        form_args = [a.value for a in form_args.children]
-        self.var_set(name.value, PLFunction(name.value, form_args, body, self.call_stack[:]))
-
-    def call_stmt(self, tree):
-        '''Calls a function'''
-        func, *args = tree.children
-        func = self.visit(func)
-        args = [self.visit(a) for a in args]
-        self._call(func, args)
-
-    def call_and_save_stmt(self, tree):
-        '''Calls a function and save its result to a variable'''
-        varname, func, *args = tree.children
-        func = self.visit(func)
-        args = [self.visit(a) for a in args]
-        self.var_set(varname.value, self._call(func, args))
-
-    def return_stmt(self, tree):
-        '''Raises an exception to return control'''
-        value, = tree.children
-        raise PLReturn(self.visit(value) if value else None)
-
-    def sleep_stmt(self, tree):
-        '''Sleeps for a certain amount of time'''
-        t, = tree.children
-        time.sleep(self.visit(t))
-
-    def exit_stmt(self, tree):
-        '''Exits the interpreter'''
-        if len(tree.children) == 0:
-            exitcode = 0
-        elif len(tree.children) == 1:
-            exitcode, = tree.children
-            exitcode = self.visit(exitcode)
-        sys.exit(exitcode)
-
-    def input_stmt(self, tree):
-        '''Get input from the user'''
-        if len(tree.children) == 1:
-            varname, = tree.children
-            prompt = ''
-        elif len(tree.children) == 2:
-            varname, prompt = tree.children
-            prompt = self.visit(prompt)
-        self.var_set(varname.value, input(prompt))
-        
-    def include_stmt(self, tree):
-        '''Execute a script'''
-        filename, = tree.children
-        filename = self.visit(filename)
-        with open(filename, encoding='utf-8') as f:
-            interpret(f.read())
-
-    def if_stmt(self, tree):
-        '''Executes the body if the condition is true'''
-        cond, body = tree.children
-        if self.visit(cond):
-            self.visit(body)
-
-    def if_else_stmt(self, tree):
-        '''Executes body 1 if the condition is true, otherwise body 2'''
-        cond, body1, body2 = tree.children
-        if self.visit(cond):
-            self.visit(body1)
-        else:
-            self.visit(body2)
-
-    def while_stmt(self, tree):
-        '''Executes the body *while* the condition is true'''
-        cond, body = tree.children
-        self._loop(cond, body)
-
-    def do_while_stmt(self, tree):
-        '''Same as while_stmt, but executes the body first before evaluating the condition'''
-        cond, body = tree.children
-        self.visit(body)
-        self._loop(cond, body)
-
-    def for_stmt(self, tree):
-        '''C for loop'''
-        start, cond, step, body = tree.children
-        if start:
-            self.visit(start)
-        self._loop(cond, body, step)
-
-    def break_stmt(self, tree):
-        '''Breaks out of a loop'''
-        raise PLBreak
-
-    def continue_stmt(self, tree):
-        '''Skip the rest of the loop body'''
-        raise PLContinue
-
-    def _loop(self, cond, body, step=None):
-        while self.visit(cond) if cond else True:
-            try:
-                self.visit(body)
-            except PLBreak:
-                break
-            except PLContinue:
-                continue
-            except Exception as e:
-                raise e
-            finally:
-                if step:
-                    self.visit(step)
-
-    def exprs(self, tree):
-        '''Multiple expressions by use of sequence operator'''
-        for expr in tree.children:
-            res = self.visit(expr)
-        return res
-
-    def assign(self, tree):
-        assign_expr, value = tree.children
-        value = self.visit(value)
-        if assign_expr.data == 'var':
-            name, = assign_expr.children
-            self.var_set(name.value, value)
-        elif assign_expr.data == 'subscript':
-            expr, index = assign_expr.children
-            self.visit(expr)[self.visit(index)] = value
-        return value
-
-    def _nonlocal_assign(self, assign_expr, value):
-        if assign_expr.data == 'var':
-            name, = assign_expr.children
-            self.var_search_set(name.value, value)
-        elif assign_expr.data == 'subscript':
-            expr, index = assign_expr.children
-            self.visit(expr)[self.visit(index)] = value
-
-    iadd = inplace_operator(operator.add)
-    isub = inplace_operator(operator.sub)
-    imul = inplace_operator(operator.mul)
-    idiv = inplace_operator(operator.truediv)
-    imod = inplace_operator(operator.mod)
-    ifloordiv = inplace_operator(operator.floordiv)
-
-    eq = binary_operator(operator.eq)
-    ne = binary_operator(operator.ne)
-    lt = binary_operator(operator.lt)
-    le = binary_operator(operator.le)
-    gt = binary_operator(operator.gt)
-    ge = binary_operator(operator.ge)
-
-    add = binary_operator(operator.add)
-    sub = binary_operator(operator.sub)
-    mul = binary_operator(operator.mul)
-    div = binary_operator(operator.truediv)
-    floordiv = binary_operator(operator.floordiv)
-    mod = binary_operator(operator.mod)
-    pow = binary_operator(operator.pow)
-    subscript = binary_operator(operator.getitem)
-
-    pos = unary_operator(operator.pos)
-    neg = unary_operator(operator.neg)
-
-    def call(self, tree):
-        func, *spec_args = tree.children
-        func = self.visit(func)
-        spec_args = [self.visit(a) for a in spec_args]
-        return self._call(func, spec_args)
-
-    def _call(self, func, spec_args):
-        if not isinstance(func, PLFunction):
-            return func(*spec_args)
-        decoded_args = self._decode_args(func.form_args, spec_args)
-        self.push_frame({}, func.env)
-        for k, v in decoded_args.items():
-            self.var_set(k, v)
-        retval = None
-        try:
-            self.visit(func.body)
-        except PLReturn as ret:
-            retval, = ret.args
-        except Exception as e:
-            raise e
-        finally:
-            self.pop_frame()
-        return retval
-
-    def _decode_args(self, form_args, spec_args):
-        if len(spec_args) < len(form_args):
-            raise PLError('Too little arguments!')
-        if len(spec_args) > len(form_args):
-            raise PLError('Too many arguments!')
-        return dict(zip(form_args, spec_args))
-
-    def var(self, tree):
-        '''Variable reference'''
-        name, = tree.children
-        return self.var_search(name)
-
-    def string(self, tree):
-        '''String type'''
-        s, = tree.children
-        return literal_eval(s)
-
-    def list(self, tree):
-        '''List type'''
-        return [self.visit(e) for e in tree.children]
-    
-    def dict(self, tree):
-        '''Dictionary type'''
-        pairs = [p.children for p in tree.children]
-        return {self.visit(k): self.visit(v) for k, v in pairs}
-
-    def function(self, tree):
-        '''Anonymous function type'''
-        form_args, body = tree.children
-        form_args = [a.value for a in form_args.children]
-        return PLFunction('<anonymous>', form_args, body, self.call_stack[:])
-
-    def int(self, tree):
-        '''Integer type'''
-        i, = tree.children
-        return literal_eval(i)
-
-    def float(self, tree):
-        '''Float type'''
-        f, = tree.children
-        return literal_eval(f)
-
-    def true(self, tree):
-        '''Boolean "True"'''
-        return True
-
-    def false(self, tree):
-        '''Boolean "False"'''
-        return False
-
-    def null(self, tree):
-        '''Null value'''
-        return None
-
-pl_interpreter = PLInterpreter()
-
-
-def interpret(src):
-    parse_tree = pl_parser.parse(src)
-    pl_interpreter.visit(parse_tree)
-
-
-def main(args):
->>>>>>> 9a327648
-    if len(args) > 1:
-        file = args[1]
-        with open(file, encoding='utf-8') as f:
-            string = f.read()
-        interpret(string, state)
-    else:
-        logging.basicConfig(format='%(levelname)s: %(message)s')
-        print(info.ABOUT)
-        print()
-        while True:
-            inpt = input('> ')
-            try:
-                interpret(inpt, state)
-            except Exception as e:
-                logging.error(e)
-
-if __name__ == '__main__':
+import sys
+import logging
+from ast_parser import ast_compile
+
+import bl_init
+import info
+
+
+state = bl_init.state
+
+
+def interpret(src, state):
+    return ast_compile(src).interp(state)
+
+
+def main(args):
+    if len(args) > 1:
+        file = args[1]
+        with open(file, encoding='utf-8') as f:
+            string = f.read()
+        interpret(string, state)
+    else:
+        logging.basicConfig(format='%(levelname)s: %(message)s')
+        print(info.ABOUT)
+        print()
+        while True:
+            inpt = input('> ')
+            try:
+                interpret(inpt, state)
+            except Exception as e:
+                logging.error(e)
+
+if __name__ == '__main__':
     main(sys.argv)