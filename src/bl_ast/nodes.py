--- conflicted
+++ resolved
@@ -3,7 +3,6 @@
 
 from abc import ABC
 from dataclasses import dataclass
-from typing import Optional
 
 from lark import Token
 from lark.ast_utils import AsList
@@ -41,14 +40,10 @@
 class ReturnStmt(_Stmt):
     """Return statement"""
     meta: Meta
-    value: Optional['_Expr']
-
-
-<<<<<<< HEAD
-@dataclass
-=======
-@dataclass(frozen=True)
->>>>>>> f795c37b
+    value: '_Expr | None'
+
+
+@dataclass
 class IfStmt(_Stmt):
     """If statements"""
     meta: Meta
@@ -56,26 +51,31 @@
     body: Body
 
 
-@dataclass(frozen=True)
+@dataclass
 class IfElseStmt(_Stmt):
     """If..else statements"""
     meta: Meta
     condition: '_Expr'
     then_body: Body
-    else_body: Body
-
-
-@dataclass(frozen=True)
+    else_body: _Stmt
+
+
+@dataclass
 class WhileStmt(_Stmt):
     """While (and do..while) statements"""
     meta: Meta
     condition: '_Expr'
     body: Body
-<<<<<<< HEAD
     eval_cond_after_body: bool = False
-=======
-    eval_condition_after: bool = False
->>>>>>> f795c37b
+
+
+@dataclass(frozen=True)
+class ForEachStmt(_Stmt):
+    """Iterator for statements"""
+    meta: Meta
+    pattern: "_Pattern"
+    iterable: "_Expr"
+    body: Body
 
 
 @dataclass(frozen=True)
@@ -90,11 +90,7 @@
     meta: Meta
 
 
-<<<<<<< HEAD
-@dataclass
-=======
-@dataclass(frozen=True)
->>>>>>> f795c37b
+@dataclass
 class FunctionStmt(_Stmt):
     """Function declaration"""
     meta: Meta
@@ -130,7 +126,6 @@
     """Class"""
     meta: Meta
     name: Token
-<<<<<<< HEAD
     super: Token | None
     entries: "ClassEntries"
 
@@ -140,9 +135,12 @@
     """Class entries"""
     meta: Meta
     entries: list[_Stmt]
-=======
-    body: Body
->>>>>>> f795c37b
+
+
+@dataclass(frozen=True)
+class NopStmt(_Stmt):
+    """No-op statement"""
+    meta: Meta
 
 
 # Expressions
@@ -259,7 +257,7 @@
     """Instantiation operation"""
     meta: Meta
     class_name: Token
-    args: SpecArgs
+    args: SpecArgs | None
 
 
 # Subscript
@@ -333,7 +331,7 @@
     meta: Meta
 
 
-@dataclass(frozen=True)
+@dataclass
 class FunctionLiteral(_Expr):
     """Function literal"""
     meta: Meta
