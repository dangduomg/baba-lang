--- conflicted
+++ resolved
@@ -36,17 +36,26 @@
 
     @v_args(inline=True, meta=True)
     def for_stmt(
-<<<<<<< HEAD
         self, meta: Meta,
-=======
-        self,
-        meta: Meta,
->>>>>>> f795c37b
         initializer: nodes._Expr | None,
         condition: nodes._Expr | None,
         updater: nodes._Expr | None,
         body: nodes.Body,
     ) -> nodes.Body:
+        """C-style for statement desugar
+
+        Rough expansion result:
+
+        for (<initializer>; <condition>; <updater>) { ... }
+
+        ==>
+
+        <initializer>
+        while <condition> {
+            ...
+            <updater>
+        }
+        """
         statements = []
         loop_body_statements: list[nodes._Stmt] = [body]
         if initializer is not None:
