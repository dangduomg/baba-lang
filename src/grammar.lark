--- conflicted
+++ resolved
@@ -22,10 +22,6 @@
 include_stmt: _INCLUDE STRING ";"
 
 return_stmt: _RETURN [expr] ";"
-<<<<<<< HEAD
-=======
-
->>>>>>> f795c37b
 if_stmt: _IF expr "{" body "}"
 
 if_else_stmt: _IF expr "{" body "}" _ELSE (if_else_stmt | if_stmt | "{" body "}")
@@ -35,28 +31,21 @@
 do_while_stmt: _DO "{" body "}" _WHILE expr ";"
 
 for_stmt: _FOR "(" [exprs] ";" [expr] ";" [exprs] ")" "{" body "}"
+        | _FOR pattern _IN expr "{" body "}" -> for_each_stmt
 
 break_stmt: _BREAK ";"
 continue_stmt: _CONTINUE ";"
 
-<<<<<<< HEAD
 function_stmt: _FUN IDENT "(" form_args ")" "{" body "}"
-=======
-function_stmt: _FUNCTION IDENT "(" form_args ")" "{" body "}"
->>>>>>> f795c37b
 
 module_stmt: _MODULE IDENT "{" module_entries "}"
 module_entries: module_entry*
 ?module_entry: module_var_stmt | function_stmt | class_stmt
 module_var_stmt: IDENT "=" expr ";"
 
-<<<<<<< HEAD
 class_stmt: _CLASS IDENT [_EXTENDS IDENT] "{" class_entries "}"
 class_entries: class_entry*
 ?class_entry: module_var_stmt | function_stmt
-=======
-class_stmt: _CLASS IDENT "{" body "}"
->>>>>>> f795c37b
 
 // Expression grammar
 
@@ -121,7 +110,7 @@
 
 ?atom: literal
      | IDENT -> var
-     | _NEW IDENT "(" spec_args ")" -> new
+     | _NEW IDENT ["(" spec_args ")"] -> new
      | "(" expr ")"
 
 literal: STRING -> string
@@ -155,14 +144,9 @@
 
 IDENT: /(?!/ RESERVED  /)/ CNAME /\b/
 
-<<<<<<< HEAD
 RESERVED: _TRUE | _FALSE | _NULL | _FUN | _RETURN | _IF | _ELSE | _WHILE | _DO
         | _FOR | _BREAK | _CONTINUE | _INCLUDE | _MODULE | _CLASS | _NEW | _IN
         | _EXTENDS | _THROW | _TRY | _CATCH | _FINALLY
-=======
-RESERVED: _TRUE | _FALSE | _NULL | _FUNCTION | _RETURN | _IF | _ELSE | _WHILE
-        | _DO | _FOR | _BREAK | _CONTINUE | _INCLUDE | _MODULE | _CLASS | _NEW
->>>>>>> f795c37b
 _TRUE: /true\b/
 _FALSE: /false\b/
 _NULL: /null\b/
@@ -179,6 +163,12 @@
 _INCLUDE: /include\b/
 _MODULE: /module\b/
 _CLASS: /class\b/
+_EXTENDS: /extends\b/
+_IN: /in\b/
+_THROW: /throw\b/
+_TRY: /try\b/
+_CATCH: /catch\b/
+_FINALLY: /finally\b/
 
 %import common.CNAME
 %import common.INT
