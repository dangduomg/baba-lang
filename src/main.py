--- conflicted
+++ resolved
@@ -57,8 +57,8 @@
     src: str, interpreter: ASTInterpreter = default_interp
 ) -> Result:
     """Interpret a script"""
-    raw_ast = parse_to_ast(src)
-    ast_ = default_static_checker.visit(raw_ast)
+    ast_ = parse_to_ast(src)
+    default_static_checker.visit(ast_)
     return interpreter.visit(ast_)
 
 
@@ -160,28 +160,19 @@
         interp_func = interpret_expr
     else:
         interp_func = interpret
-<<<<<<< HEAD
     start = time.perf_counter()
     res = interp_with_error_handling(
         interp_func, src, ASTInterpreter(path)
     )
     end = time.perf_counter()
-=======
-    interpreter = ASTInterpreter(path)
-    res = interp_with_error_handling(interp_func, src, interpreter)
->>>>>>> 1ab184d4
     match res:
         case UnexpectedInput() | BLError():
             return 1
         case Value():
             if args.expression:
-<<<<<<< HEAD
                 print(res.dump(None).value)
     print()
     print('Execution time:', end - start)
-=======
-                print(res.dump(interpreter, None).value)
->>>>>>> 1ab184d4
     return 0
 
 
@@ -197,7 +188,7 @@
             try:
                 match res := interpret_expr(input_):
                     case Value():
-                        print(res.dump(default_interp, None).value)
+                        print(res.dump(None).value)
                     case BLError():
                         handle_runtime_errors(default_interp, input_, res)
             except UnexpectedInput:
